--- conflicted
+++ resolved
@@ -305,18 +305,6 @@
 
         label = '\n\n'.join([new_intent_str, new_extent_str])
         return label
-<<<<<<< HEAD
-=======
-
-    def draw_networkx(
-            self, draw_node_indices=False, edge_radius=None, max_new_extent_count=3, max_new_intent_count=3,
-            draw_bottom_concept=True, draw_new_extent_len=True, draw_new_intent_len=True,
-            label_func=None,
-            ax=None,
-            nodelist=None,
-    ):
-        """Draw line diagram of the `ConceptLattice` with `networkx` package
->>>>>>> 04bbcd24
 
     def draw_networkx(
             self, draw_node_indices=False, edge_radius=None, max_new_extent_count=3, max_new_intent_count=3,
@@ -360,26 +348,11 @@
                 c_i, draw_new_intent_len, max_new_intent_count,
                 draw_new_extent_len, max_new_extent_count
             )
-<<<<<<< HEAD
 
         super(ConceptLatticeVisualizer, self).draw_networkx(
             draw_node_indices=draw_node_indices, edge_radius=edge_radius,
             label_func=label_func, ax=ax, nodelist=nodelist
         )
-=======
-
-        super(ConceptLatticeVisualizer, self).draw_networkx(
-            draw_node_indices=draw_node_indices, edge_radius=edge_radius,
-            label_func=label_func, ax=ax, nodelist=nodelist
-        )
-
-    def draw_plotly(
-            self, max_new_extent_count=3, max_new_intent_count=3,
-            draw_new_extent_len=True, draw_new_intent_len=True,
-            label_func=None,
-    ):
-        """Draw line diagram of the `ConceptLattice` with `plotly` package
->>>>>>> 04bbcd24
 
     def draw_plotly(
             self, max_new_extent_count=3, max_new_intent_count=3,
@@ -397,15 +370,8 @@
             A number of new objects in concept extent to draw
         max_new_intent_count: `int`
             A number of new attributes in concept intent to draw
-<<<<<<< HEAD
         Returns
         -------
-=======
-
-        Returns
-        -------
-
->>>>>>> 04bbcd24
         """
         if label_func is None:
             label_func = lambda c_i: self._concept_label_func(
