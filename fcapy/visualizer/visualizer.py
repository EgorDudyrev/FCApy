"""
This module provides a class `Visualizer` to visualize a `ConceptLattice`

"""
from fcapy.poset import POSet
from fcapy.lattice import ConceptLattice
import networkx as nx
from collections.abc import Iterable


class POSetVisualizer:
    """
    A class to visualize `POSet` as graph

    Methods
    -------
    draw_networkx(...):
        Draw a `ConceptLattice` line diagram with networkx package
    get_plotly_figure(...):
        Return a Plotly figure with the `ConceptLattice` line diagram
    """

    def __init__(
            self, poset: POSet = None,
            node_color='lightblue', edge_color='lightgrey',
            cmap='Blues', node_alpha=1, node_linewidth=1, node_edgecolor='darkblue',
            cmap_min=None, cmap_max=None
    ):
        """Initialize the Visualizer

        Parameters
        ----------
        poset: `POSet`
            A Partially Ordered Set to visualize
        node_color: `str` or `list` of `str`
            A default color to use for ConceptLattice visualization (can be changed afterwards)
        cmap: `str`
            Colormap to use for ConceptLattice visualization
        node_alpha: `float`
            Transparency of nodes
        node_linewidth: `float`
            Width of borderline (edge) around the nodes in a line diagram
        node_edgecolor: `float`
            Color of borderline (edge) around the nodes in a line diagram
        cmap_min: `float`
            The minimum value of a colormap
        cmap_max: `float`
            The maximum value of a colormap

        """
        self._poset = poset
        self._pos = self.get_nodes_position(poset) if poset is not None else None
        self.node_color = node_color
        self.edge_color = edge_color
        self.cmap = cmap
        self.cmap_min = cmap_min
        self.cmap_max = cmap_max
        self.node_alpha = node_alpha
        self.node_linewidth = node_linewidth
        self.node_edgecolor = node_edgecolor

    def get_nodes_position(self, poset, layout='multipartite'):
        """Return a dict of nodes positions in a line diagram"""
        if layout == 'multipartite':
            pos = self.multipartite_layout(poset)
        else:
            raise NotImplementedError(f'Layout "{layout}" is not supported. Possible values are: "multipartite"')
        return pos

    def multipartite_layout(self, poset):
        c_levels, levels_dict = self._calc_levels(poset)
        G = poset.to_networkx('down')
        nx.set_node_attributes(G, dict(enumerate(c_levels)), 'level')
        pos = nx.multipartite_layout(G, subset_key='level', align='horizontal')
        pos = {c_i: [p[0], -p[1]] for c_i, p in pos.items()}
        return pos

    def _calc_levels(self, poset):
        """Return levels (y position) of nodes and dict with {`level`: `nodes`} mapping in a line diagram"""
        c_levels = [0] * len(poset.elements)
        nodes_to_visit = poset.top_elements
        while len(nodes_to_visit) > 0:
            node_id = nodes_to_visit.pop(0)
            spc_ids = poset.direct_super_elements(node_id)
            c_levels[node_id] = max([c_levels[spc_id] for spc_id in spc_ids]) + 1 if len(spc_ids) > 0 else 0
            nodes_to_visit += poset.direct_sub_elements_dict[node_id]

        levels_dict = {i: [] for i in range(max(c_levels) + 1)}
        for c_i, c in enumerate(poset.elements):
            levels_dict[c_levels[c_i]].append(c_i)
        return c_levels, levels_dict

    def draw_networkx(
            self, poset=None,
            draw_node_indices=False, edge_radius=None,
            max_new_extent_count=3, max_new_intent_count=3
    ):
        """Draw line diagram of the `POSet` with `networkx` package

        Parameters
        ----------
        poset: `POSet`
            A partially ordered set to visualize (or use the POSet defined at the initialization of Visualizer)
        draw_node_indices: `bool`
            A flag whether to draw indexes of nodes inside the nodes
        edge_radius: `float`
            A value of how much curve the edges on line diagram should be
        max_new_extent_count: `int`
            A number of new objects in concept extent to draw
        max_new_intent_count: `int`
            A number of new attributes in concept intent to draw

        Returns
        -------

        """
        assert poset is not None or self._poset is not None,\
            "Poset to visualize should be passed either in draw_networkx() or in initialization of POSetVisualizer"

        if poset is not None:
            pos = self.get_nodes_position(poset)
        else:
            poset = self._poset
            pos = self._pos

        G = poset.to_networkx('down')
        cs = f'arc3,rad={edge_radius}' if edge_radius is not None else None
<<<<<<< HEAD
        nx.draw_networkx_edges(G, pos, edge_color='lightgrey', arrowstyle='-', connectionstyle=cs)
=======
        nx.draw_networkx_edges(graph, self._pos, edge_color=self.edge_color, arrowstyle='-', connectionstyle=cs)
>>>>>>> 7e7d1abe
        nx.draw_networkx_nodes(
            G, pos,
            node_color=self.node_color, cmap=self.cmap, alpha=self.node_alpha,
            linewidths=self.node_linewidth, edgecolors=self.node_edgecolor,
            vmin=self.cmap_min, vmax=self.cmap_max
        )

        if draw_node_indices:
            nx.draw_networkx_labels(G, pos)

    def get_plotly_figure(self, poset=None, **kwargs):
        """Get a line diagram of `POSet` constructed by `plotly` package

        Parameters
        ----------
        kwargs:
            colorbar_title: `str`
                A title of colorbar axis
            max_new_extent_count: `int`
                A number of new objects in concept extent to draw
            max_new_intent_count: `int`
                A number of new objects in concept extent to draw
            xlim: `tuple of `float`
                A tuple of xaxis ranges (x_left, x_right) (default value is (-1, 1))
            figsize: `tuple` of `float`
                A tuple of size of a figure (width, height) (default value is (1000, 500))

        Returns
        -------
        fig: `plotly.graph_objects.Figure`
            A line diagram of POSet in the form of Plotly Figure

        """
        from plotly import graph_objects as go

        digraph = self._poset.to_networkx('down')
        pos = self._pos
        nx.set_node_attributes(digraph, pos, 'pos')

        # Convert edges of the graph to the plotly format
        edge_x = [y for edge in digraph.edges() for y in [pos[edge[0]][0], pos[edge[1]][0], None]]
        edge_y = [y for edge in digraph.edges() for y in [pos[edge[0]][1], pos[edge[1]][1], None]]

        edge_trace = go.Scatter(
            x=edge_x, y=edge_y,
            line=dict(width=0.5, color='#888'),
            hoverinfo='none',
            mode='lines'
        )

        # Convert nodes of the graph to the plotly format
        node_x = [pos[node][0] for node in digraph.nodes()]
        node_y = [pos[node][1] for node in digraph.nodes()]

        node_trace = go.Scatter(
            x=node_x, y=node_y,
            mode='markers+text',
            hoverinfo='text',
            textposition='middle right',
            marker=dict(
                showscale=True,
                # colorscale options
                # 'Greys' | 'YlGnBu' | 'Greens' | 'YlOrRd' | 'Bluered' | 'RdBu' |
                # 'Reds' | 'Blues' | 'Picnic' | 'Rainbow' | 'Portland' | 'Jet' |
                # 'Hot' | 'Blackbody' | 'Earth' | 'Electric' | 'Viridis' |
                colorscale=self.cmap,
                reversescale=True,
                color=[],
                size=10,
                colorbar=dict(
                    thickness=15,
                    title=kwargs.get('colorbar_title', ''),
                    xanchor='left',
                    titleside='right'
                ),
                line_width=2)
        )

        # Add color and text to nodes
        node_trace.marker.color = [self.node_color[n] for n in digraph.nodes()] \
            if type(self.node_color) != str else self.node_color
        node_trace.marker.opacity = [self.node_alpha[n] for n in digraph.nodes()] \
            if isinstance(self.node_alpha, Iterable) else self.node_alpha

        node_labels = []
        node_hovertext = []
        node_trace.text = node_labels
        node_trace.hovertext = node_hovertext

        fig = go.Figure(
            data=[edge_trace, node_trace],
            layout=go.Layout(
                title=kwargs.get('title', 'POSet'),
                titlefont_size=16,
                showlegend=False,
                hovermode='closest',
                margin=dict(b=20, l=5, r=5, t=40),
                xaxis=dict(range=kwargs.get('xlim', (-1, 1)), showgrid=False, zeroline=False, showticklabels=False),
                yaxis=dict(showgrid=False, zeroline=False, showticklabels=False),
                width=kwargs.get('figsize', [1000, 500])[0],
                height=kwargs.get('figsize', [1000, 500])[1]
            )
        )
        return fig


class ConceptLatticeVisualizer(POSetVisualizer):
    """
    A class for visualizing the `ConceptLattice`

    Methods
    -------
    draw_networkx(...):
        Draw a `ConceptLattice` line diagram with networkx package
    get_plotly_figure(...):
        Return a Plotly figure with the `ConceptLattice` line diagram
    """
    def __init__(
            self, lattice: ConceptLattice = None,
            node_color='lightblue', edge_color='lightgrey', cmap='Blues', node_alpha=1, node_linewidth=1, node_edgecolor='darkblue',
            cmap_min=None, cmap_max=None
    ):
        """Initialize the Visualizer

        Parameters
        ----------
        lattice: `ConceptLattice`
            A ConceptLattice to visualize
        node_color: `str` or `list` of `str`
            A default color to use for ConceptLattice visualization (can be changed afterwards)
        cmap: `str`
            Colormap to use for ConceptLattice visualization
        node_alpha: `float`
            Transparency of nodes
        node_linewidth: `float`
            Width of borderline (edge) around the nodes in a line diagram
        node_edgecolor: `float`
            Color of borderline (edge) around the nodes in a line diagram
        cmap_min: `float`
            The minimum value of a colormap
        cmap_max: `float`
            The maximum value of a colormap

        """
        super(ConceptLatticeVisualizer, self).__init__(lattice,
            node_color, edge_color, cmap, node_alpha, node_linewidth, node_edgecolor, cmap_min, cmap_max)
        self._lattice = lattice

    def draw_networkx(self, draw_node_indices=False, edge_radius=None, max_new_extent_count=3, max_new_intent_count=3,
                      draw_bottom_concept=True, draw_new_extent_len=True, draw_new_intent_len=True,
                      label_func=None):
        """Draw line diagram of the `ConceptLattice` with `networkx` package

        Parameters
        ----------
        draw_node_indices: `bool`
            A flag whether to draw indexes of nodes inside the nodes
        edge_radius: `float`
            A value of how much curve the edges on line diagram should be
        max_new_extent_count: `int`
            A number of new objects in concept extent to draw
        max_new_intent_count: `int`
            A number of new attributes in concept intent to draw

        Returns
        -------

        """
        graph = self._lattice.to_networkx()

        nodelist = list(range(len(self._lattice)))
        if not draw_bottom_concept:
            nodelist.remove(self._lattice.bottom_concept_i)
        edgelist = list(graph.edges)
        if not draw_bottom_concept:
            edgelist = [e for e in edgelist if self._lattice.bottom_concept_i not in e]

        cs = f'arc3,rad={edge_radius}' if edge_radius is not None else None

        nx.draw_networkx_edges(graph, self._pos, edgelist=edgelist,
                               edge_color=self.edge_color, arrowstyle='-', connectionstyle=cs)

        nx.draw_networkx_nodes(
            graph, self._pos,
            node_color=self.node_color, cmap=self.cmap, alpha=self.node_alpha,
            linewidths=self.node_linewidth, edgecolors=self.node_edgecolor,
            vmin=self.cmap_min, vmax=self.cmap_max,
            nodelist=nodelist
        )

        if label_func is None:
            def label_func(c_i):
                new_intent = list(self._lattice.get_concept_new_intent(c_i))
                if len(new_intent) > 0:
                    new_intent_str = f"{len(new_intent)}: " if draw_new_intent_len else ""
                    new_intent_str += ', '.join(new_intent[:max_new_intent_count])
                    if len(new_intent_str) > 0 \
                            and max_new_intent_count is not None and len(new_intent) > max_new_intent_count:
                        new_intent_str += '...'
                else:
                    new_intent_str = ''

                new_extent = list(self._lattice.get_concept_new_extent(c_i))
                if len(new_extent) > 0:
                    new_extent_str = f"{len(new_extent)}: " if draw_new_extent_len else ""
                    new_extent_str += ', '.join(new_extent[:max_new_extent_count])
                    if len(new_extent_str) > 0 \
                            and max_new_extent_count is not None and len(new_extent) > max_new_extent_count:
                        new_extent_str += '...'
                else:
                    new_extent_str = ''

                label = '\n\n'.join([new_intent_str, new_extent_str])
                return label

        labels = {c_i: label_func(c_i) for c_i in range(len(self._lattice))}
        
        nx.draw_networkx_labels(graph, self._pos, labels={c_i: l for c_i, l in labels.items() if c_i in nodelist},
                                horizontalalignment='left')

        if draw_node_indices:
            nx.draw_networkx_labels(graph, self._pos, labels={c_i: f"{c_i}" for c_i in nodelist})

    def get_plotly_figure(self, **kwargs):
        """Get a line diagram of `ConceptLattice` constructed by `plotly` package

        Parameters
        ----------
        kwargs:
            colorbar_title: `str`
                A title of colorbar axis
            max_new_extent_count: `int`
                A number of new objects in concept extent to draw
            max_new_intent_count: `int`
                A number of new objects in concept extent to draw
            xlim: `tuple of `float`
                A tuple of xaxis ranges (x_left, x_right) (default value is (-1, 1))
            figsize: `tuple` of `float`
                A tuple of size of a figure (width, height) (default value is (1000, 500))

        Returns
        -------
        fig: `plotly.graph_objects.Figure`
            A line diagram of ConceptLattice in the form of Plotly Figure

        """
        from plotly import graph_objects as go

        digraph = nx.DiGraph(self._lattice.subconcepts_dict)
        pos = self._pos
        nx.set_node_attributes(digraph, pos, 'pos')

        # Convert edges of the graph to the plotly format
        edge_x = [y for edge in digraph.edges() for y in [pos[edge[0]][0], pos[edge[1]][0], None]]
        edge_y = [y for edge in digraph.edges() for y in [pos[edge[0]][1], pos[edge[1]][1], None]]

        edge_trace = go.Scatter(
            x=edge_x, y=edge_y,
            line=dict(width=0.5, color='#888'),
            hoverinfo='none',
            mode='lines'
        )

        # Convert nodes of the graph to the plotly format
        node_x = [pos[node][0] for node in digraph.nodes()]
        node_y = [pos[node][1] for node in digraph.nodes()]

        node_trace = go.Scatter(
            x=node_x, y=node_y,
            mode='markers+text',
            hoverinfo='text',
            textposition='middle right',
            marker=dict(
                showscale=True,
                # colorscale options
                # 'Greys' | 'YlGnBu' | 'Greens' | 'YlOrRd' | 'Bluered' | 'RdBu' |
                # 'Reds' | 'Blues' | 'Picnic' | 'Rainbow' | 'Portland' | 'Jet' |
                # 'Hot' | 'Blackbody' | 'Earth' | 'Electric' | 'Viridis' |
                colorscale=self.cmap,
                reversescale=True,
                color=[],
                size=10,
                colorbar=dict(
                    thickness=15,
                    title=kwargs.get('colorbar_title', ''),
                    xanchor='left',
                    titleside='right'
                ),
                line_width=2)
        )

        # Add color and text to nodes
        node_trace.marker.color = [self.node_color[n] for n in digraph.nodes()] \
            if type(self.node_color) != str else self.node_color
        node_trace.marker.opacity = [self.node_alpha[n] for n in digraph.nodes()] \
            if isinstance(self.node_alpha, Iterable) else self.node_alpha

        node_labels = []
        node_hovertext = []
        for n in digraph.nodes():
            new_extent = list(self._lattice.get_concept_new_extent(n))
            new_intent = list(self._lattice.get_concept_new_intent(n))
            if len(new_extent) > 0:
                new_extent_str = f"{len(new_extent)}: " + ', '.join(new_extent[:kwargs.get('max_new_extent_count', 3)])
                new_extent_str += '...' if kwargs.get('max_new_extent_count') is not None and len(
                    new_extent) > kwargs.get('max_new_extent_count', 3) else ''
            else:
                new_extent_str = ''
            if len(new_intent) > 0:
                new_intent_str = f"{len(new_intent)}: " + ', '.join(new_intent[:kwargs.get('max_new_intent_count', 3)])
                new_intent_str += '...' if kwargs.get('max_new_intent_count') is not None and len(
                    new_intent) > kwargs.get('max_new_intent_count', 3) else ''
            else:
                new_intent_str = ''

            node_labels.append('<br><br>'.join([new_intent_str, new_extent_str]))
            node_hovertext.append(f'id: {n}<br><br>' + node_labels[-1])
        node_trace.text = node_labels
        node_trace.hovertext = node_hovertext

        fig = go.Figure(
            data=[edge_trace, node_trace],
            layout=go.Layout(
                title=kwargs.get('title', 'Concept Lattice'),
                titlefont_size=16,
                showlegend=False,
                hovermode='closest',
                margin=dict(b=20, l=5, r=5, t=40),
                xaxis=dict(range=kwargs.get('xlim', (-1, 1)), showgrid=False, zeroline=False, showticklabels=False),
                yaxis=dict(showgrid=False, zeroline=False, showticklabels=False),
                width=kwargs.get('figsize', [1000, 500])[0],
                height=kwargs.get('figsize', [1000, 500])[1]
            )
        )
        return fig<|MERGE_RESOLUTION|>--- conflicted
+++ resolved
@@ -125,11 +125,7 @@
 
         G = poset.to_networkx('down')
         cs = f'arc3,rad={edge_radius}' if edge_radius is not None else None
-<<<<<<< HEAD
-        nx.draw_networkx_edges(G, pos, edge_color='lightgrey', arrowstyle='-', connectionstyle=cs)
-=======
-        nx.draw_networkx_edges(graph, self._pos, edge_color=self.edge_color, arrowstyle='-', connectionstyle=cs)
->>>>>>> 7e7d1abe
+        nx.draw_networkx_edges(G, pos, edge_color=self.edge_color, arrowstyle='-', connectionstyle=cs)
         nx.draw_networkx_nodes(
             G, pos,
             node_color=self.node_color, cmap=self.cmap, alpha=self.node_alpha,
